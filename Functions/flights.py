"""
Module to handle flight data
"""

import os
import pandas as pd
import requests
from zipfile import ZipFile
from typing import List, Dict, Union
from pydantic import BaseModel
from distances import haversine_distance, Coordinates
import matplotlib.pyplot as plt
import cartopy.crs as ccrs
import cartopy.feature as cfeature
from langchain_openai import OpenAI, ChatOpenAI
import langchain
from IPython.display import Markdown, display
import seaborn as sns
from pandasai import SmartDataframe
from ast import literal_eval
from typing import Union

# Helper functions for plotting flight routes on maps

###############################################################################################
################################# FlightData class ############################################
###############################################################################################


class FlightData:
    """
    This class examines a dataset on international flight and airports


    Attributes:
    --------------
    airplanes_df: pandas.DataFrame
        DataFrame containing information about several airplane models
    airports_df: pandas.DataFrame
        Dataframe containing information about several international airports
    airlines_df: pandas.DataFrame
        DataFrame containing information about several international airlines
    routes_df: pandas.DataFrame
        DataFrame containing information about several domestic and international flights

    Methods:
    --------------
    plot_airports:
        blablala
    distance_analysis:
        blablabla
    departing_flights_airports:
        blablabla
    airplane_models:
        blablabla
    departing_flights_country:
        blablabla
    """


    def __init__(self):
        self.download_dir = os.path.join("..", "downloads")
        self.data_url = "https://gitlab.com/adpro1/adpro2024/-/raw/main/Files/flight_data.zip"
        self.data_files = {
            "airplanes": "airplanes.csv",
            "airports": "airports.csv",
            "airlines": "airlines.csv",
            "routes": "routes.csv"
        }
        self.airplanes_df = None
        self.airports_df = None
        self.airlines_df = None
        self.routes_df = None

        # Create the downloads directory if it doesn't exist
        if not os.path.exists(self.download_dir):
            os.makedirs(self.download_dir)

        # Check if all data files exist in the downloads directory
        files_exist = all(os.path.exists(os.path.join(self.download_dir, file)) for file in self.data_files.values())

        if not files_exist:
            zip_file_path = os.path.join(self.download_dir, "flight_data.zip")
            if not os.path.exists(zip_file_path):
                url = self.data_url
                response = requests.get(url)
                if response.status_code == 200:
                    with open(zip_file_path, "wb") as file:
                        file.write(response.content)
                    with ZipFile(zip_file_path, 'r') as zip_ref:
                        zip_ref.extractall(self.download_dir)
                    os.remove(zip_file_path)
                    print("Data downloaded and extracted successfully.")
                else:
                    print("Failed to download data.")
            else:
                print("Data already exists.")
        else:
            print("Data files already exist in the downloads directory.")

        self.airplanes_df = pd.read_csv(os.path.join(self.download_dir, self.data_files["airplanes"]), index_col=0)
        self.airports_df = pd.read_csv(os.path.join(self.download_dir, self.data_files["airports"]), index_col=0)
        self.airlines_df = pd.read_csv(os.path.join(self.download_dir, self.data_files["airlines"]), index_col=0)
        self.routes_df = pd.read_csv(os.path.join(self.download_dir, self.data_files["routes"]), index_col=0)


<<<<<<< HEAD
    def plot_airports(self,country: str,std_dev_threshold:float=2) -> None:
=======
    def plot_airports(self, country: str, std_dev_threshold: float = 2) -> None:
>>>>>>> 087a30d7
        """
        Plot airports located in the specified country using Cartopy.

        This method filters the airports based on the specified country and
        plots them on a map. Airports are further filtered to remove outliers
        based on standard deviation thresholds for latitude and longitude.
        
        Parameters:
        --------------
        country : str
            The name of the country for which airports are to be plotted.
        std_dev_threshold : int, optional
            The number of standard deviations from the median latitude and
            longitude to consider when filtering out outlier airports. The default
            is 2, which means airports falling outside of two standard deviations
            from the median latitude or longitude are filtered out.

        Returns:
        --------------
        None

        Outputs a matplotlib plot showing the filtered airports on a map.
        
        If no airports are found for the specified country, a message is printed
        and the method returns without generating a plot.
        """
      

        # Filter airports for the given country
        self.country = country
        airports_country = self.airports_df[self.airports_df['Country'] == country]
    
        
        # Check if any airports exist for the given country
        if airports_country.empty:
            print(f"No airports found for {self.country}")
            return None
        
        # Calculate median and standard deviation for latitude and longitude
        median_lat = airports_country['Latitude'].median()
        median_lon = airports_country['Longitude'].median()
        std_lat = airports_country['Latitude'].std()
        std_lon = airports_country['Longitude'].std()

        # Filter out airports that are far from the median location
        airports_filtered = airports_country[
        (airports_country['Latitude'] < median_lat + std_dev_threshold * std_lat) &
        (airports_country['Latitude'] > median_lat - std_dev_threshold * std_lat) &
        (airports_country['Longitude'] < median_lon + std_dev_threshold * std_lon) &
        (airports_country['Longitude'] > median_lon - std_dev_threshold * std_lon)
        ]

        # Create a plot with Cartopy
        fig, ax = plt.subplots(figsize=(10, 6), subplot_kw={'projection': ccrs.PlateCarree()})
        ax.add_feature(cfeature.LAND, facecolor='lightgray')
        ax.add_feature(cfeature.COASTLINE)
        ax.add_feature(cfeature.BORDERS, linestyle=':')

        # Set extent to the filtered airports' boundaries
        ax.set_extent([
            airports_filtered['Longitude'].min()-1, airports_filtered['Longitude'].max()+1,
            airports_filtered['Latitude'].min()-1, airports_filtered['Latitude'].max()+1
        ], crs=ccrs.PlateCarree())

        # Plot airports
        plt.scatter(airports_filtered['Longitude'], airports_filtered['Latitude'], 
                    c='blue', s=10, alpha=0.5, transform=ccrs.PlateCarree())

        ax.set_title(f'Airports in {country}')
        plt.show()


    def distance_analysis(self) -> None:
        """
        Plot the distribution of flight distances for all flights.

        Args:
            df (pd.DataFrame): DataFrame containing flight information.
        """
        airport_info_3 = self.routes_df.join(self.airports_df.set_index('IATA')[['Latitude', 'Longitude']], on='Source airport')
        # Rename the column
        airport_info_3.rename(columns={'Latitude': 'Source Latitude'}, inplace=True)
        airport_info_3.rename(columns={'Longitude': 'Source Longitude'}, inplace=True)
        # Join on Destination airport
        airport_info_4= airport_info_3.join(self.airports_df.set_index('IATA')[['Latitude', 'Longitude']],  on='Destination airport', rsuffix='_dest')
        # Rename the column
        airport_info_4.rename(columns={'Latitude': 'Destination Latitude'}, inplace=True)
        airport_info_4.rename(columns={'Longitude': 'Destination Longitude'}, inplace=True)
        # Drop the additional index columns
        airport_info_4 = airport_info_4.reset_index(drop=True)
        # Final DataFrame for function
        airport_distances = airport_info_4[['Source airport', 'Source Latitude','Source Longitude' , 'Destination airport', 'Destination Latitude',  'Destination Longitude']]
        # Create Coordinates instances for each row
        source_coords = airport_distances.apply(lambda row: Coordinates(lat=row['Source Latitude'], lon=row['Source Longitude']), axis=1)
        dest_coords = airport_distances.apply(lambda row: Coordinates(lat=row['Destination Latitude'], lon=row['Destination Longitude']), axis=1)
        # Calculate distances for each flight
        airport_distances['Distance'] = [haversine_distance(src, dest) for src, dest in zip(source_coords, dest_coords)]

        # Plot the distribution of flight distances
        plt.figure(figsize=(10, 6))
        plt.hist(airport_distances['Distance'], bins=20, edgecolor='black')
        plt.title("Distribution of Flight Distances")
        plt.xlabel("Distance (km)")
        plt.ylabel("Frequency")
        plt.show()
    

<<<<<<< HEAD
    def departing_flights_airport(self, airport:str, internal:bool=False) -> None:
            """
            Retrieve and display information about flights from a given airport.
=======
    def departing_flights_airport(self, airport: str, internal: bool = False) -> None:
        """
        Retrieve and display information about departing flights from a given airport.

        Args:
            airport (str): The IATA code of the airport for which departing flights will be retrieved.
            internal (bool, optional): If True, only internal flights (destination in the same country) will be displayed. Defaults to False.
>>>>>>> 087a30d7

            Args:
                airport (str): The IATA code of the airport for which departing flights will be retrieved.
                internal (bool, optional): If True, only internal flights (destination in the same country) will be displayed. Defaults to False.

            Returns:
                Plot showing all flight routes from the specified airport.

            This method retrieves information about departing flights from a specified airport and displays it.
            It joins the routes and airports DataFrames to obtain flight information.
            It filters flights based on the given airport and optionally on whether they are internal.
            If internal is True, only flights with the same source and destination country are displayed.
            If there are no departing flights or no internal flights, appropriate messages are printed.
            """
            def plot_all_routes_colors(df):
                '''
                This function plots all flight routes from a given airport on a map.
                
                
                Args:
                    df (DataFrame): DataFrame containing flight route information.

                Returns:
                    Plot showing all flight routes from the specified airport.
                '''
                fig, ax = plt.subplots(figsize=(10, 6), subplot_kw={'projection': ccrs.PlateCarree()})

                # Add geographical features
                ax.add_feature(cfeature.LAND, facecolor='lightgray')
                ax.add_feature(cfeature.COASTLINE)
                ax.add_feature(cfeature.BORDERS, linestyle=':')

                    # Iterate over the rows in the DataFrame and plot each route
                for _, row in df.iterrows():
                    source_lat = row['Source_lat']
                    source_lon = row['Source_lon']
                    dest_lat = row['Dest_lat']
                    dest_lon = row['Dest_lon']

                    # Set marker style for all flights
                    marker_style = 'o' if row['Source Country'] == row['Destination Country'] else '^'

                    # Using markers to denote airport points
                    ax.plot([source_lon, dest_lon], [source_lat, dest_lat], linestyle='-', color='#41B6C4', linewidth=0.5, alpha=0.8, transform=ccrs.PlateCarree())
                    ax.plot(source_lon, source_lat, marker_style, color= '#41B6C4', markersize=5, alpha=0.8, transform=ccrs.PlateCarree())
                    ax.plot(dest_lon, dest_lat, marker_style, color='#41B6C4', markersize=5, alpha=0.8, transform=ccrs.PlateCarree())

                plt.title(f'All Flight Routes From {airport}:')
                plt.show()



            # Join on Source airport
            airport_info_1 = self.routes_df[['Source airport', 'Destination airport']].join(self.airports_df.set_index('IATA')[['Country', 'Latitude', 'Longitude']], on='Source airport')
            # Rename the column
            airport_info_1.rename(columns={'Country': 'Source Country', 'Latitude':'Source_lat', 'Longitude': 'Source_lon'}, inplace=True)
            airport_info_1[["Source Country", "Source_lat", "Source_lon", "Source airport", "Destination airport"]]
            
            
            airport_info_2 = airport_info_1.join(self.airports_df.set_index('IATA')[['Country', 'Latitude', 'Longitude']], on='Destination airport')
            # Rename the column if needed
            airport_info_2.rename(columns={'Country': 'Destination Country','Latitude':'Dest_lat', 'Longitude': 'Dest_lon'}, inplace=True)
            # Drop the additional index columns
            airport_info_2 = airport_info_2.reset_index(drop=True)
            
            # Filter flights based on the given source country
            source_flights = airport_info_2[airport_info_2['Source airport'] == airport]
            source_flights = source_flights[~source_flights.duplicated()]

            del airport_info_1, airport_info_2
            
            # We only want to count each route 1 time - let's deal with this
            # Create a new column 'Route' that represents the route in a direction-agnostic way
            source_flights['Route'] = source_flights.apply(lambda x: '-'.join(sorted([x['Source airport'], x['Destination airport']])), axis=1)

            # Drop duplicates based on the 'Route' column
            source_flights = source_flights.drop_duplicates(subset=['Route'])

            # Drop the 'Route' column if you don't need it anymore
            source_flights = source_flights.drop('Route', axis=1)

            # Get coordinates for source and destination airports
            if internal:
                # Filter for internal flights (destination in the same country)
                source_flights = source_flights[source_flights['Source Country'] == source_flights['Destination Country']]

            # Check if there are any flights to display
            if not source_flights.empty:
                if internal:
                    print(f"Internal flights from {airport} to destinations in the same country:")
                else:
                    print(f"All flights from {airport}:")

                plot_all_routes_colors(source_flights)

            else:
                    print(f"No internal flights.")
    

<<<<<<< HEAD
    def airplane_models(self, countries: Union[str, list, None] = None, N: int =10) -> None:
=======
    def airplane_models(self, countries: Union[str, list, None] = None, N: int = 10) -> None:
>>>>>>> 087a30d7
        """
        Plot the N most used airplane models based on the number of routes.

        This method aggregates flight route data to identify the most commonly used
        airplane models either worldwide or for a specific country or list of countries.
        It then plots the top N airplane models based on their frequency of appearance
        in the routes data.

        Parameters:
        --------------
        countries : None, str, or list of str, optional
            A country name or list of country names for which the analysis is to be
            performed. If None (the default), the analysis will include routes worldwide.
        N : int, optional
            The number of top airplane models to display in the plot. The default is 10.

        Returns:
        --------------
        None

        Displays:
        --------------
        A bar plot visualizing the top N most used airplane models based on the
        number of routes. The plot title changes dynamically to reflect whether the
        analysis is global or specific to one or more countries.

        Note:
        --------------
        Airplane model names are obtained by merging the routes data with airplane
        information based on the 'Equipment' column, which should match the 'IATA code'
        in the airplanes data. The analysis is dependent on the accuracy and completeness
        of the merged data.
        """
            
        # Ensure IDs are of the same type for successful merging
        self.routes_df['Source airport ID'] = self.routes_df['Source airport ID'].astype(str)
        self.airports_df['Airport ID'] = self.airports_df['Airport ID'].astype(str)
    
        # Merge routes with airports to get the country of each route
        df_routes_with_country = pd.merge(self.routes_df, self.airports_df[['Airport ID', 'Country']], left_on='Source airport ID', right_on='Airport ID', how='left')
        
        # Merge the result with airplanes to get the model names (on equipment)
        df_final_merged = pd.merge(df_routes_with_country, self.airplanes_df[['IATA code', 'Name']], left_on='Equipment', right_on='IATA code', how='left')

        # Filter by countries if specified
        if countries:
            if isinstance(countries, str):
                countries = [countries]
            df_final_merged = df_final_merged[df_final_merged['Country'].isin(countries)]

        # Count occurrences of each airplane model
        model_counts = df_final_merged['Name'].value_counts().head(N)
        model_counts.plot(kind='bar')
        plt.title(f'Top {N} Most Used Airplane Models' + (' Worldwide' if not countries else ' in ' + ', '.join(countries)))
        plt.xlabel('Airplane Model')
        plt.ylabel('Number of Routes')
        plt.xticks(rotation=45)
        plt.tight_layout() 
        plt.show()

    
<<<<<<< HEAD
    def departing_flights_country(self, country: str, internal: bool=False, cutoff: float=1000.0) -> None: 
=======
    def departing_flights_country(self, country: str, internal: bool = False) -> None: 
        """
        Retrieve and display information about departing flights from airports in a given country.
>>>>>>> 087a30d7

        def plot_all_routes_colors(df, cutoff):
            """
            Plots all flight routes from the given DataFrame on a map.

            Args:
                df (DataFrame): DataFrame containing flight route information.
                cutoff (float): The cutoff distance in kilometers. Routes with distances below this cutoff will be colored green.

            Returns:
                None
            """
            
            fig, ax = plt.subplots(figsize=(15, 10), subplot_kw={'projection': ccrs.PlateCarree()})
            ax.add_feature(cfeature.LAND, facecolor='lightgray')  # Use a light gray for the land to increase contrast
            ax.add_feature(cfeature.COASTLINE, edgecolor='gray')
            ax.add_feature(cfeature.BORDERS, linestyle=':', edgecolor='gray')

            for _, row in df.iterrows():
                source_lat = row['Source_lat']
                source_lon = row['Source_lon']
                dest_lat = row['Dest_lat']
                dest_lon = row['Dest_lon']
                distance = row['Distance']

                # Set color based on distance for all flights
                color = 'green' if distance < cutoff else '#d55e00'
                
                # Set marker style for all flights
                marker_style = 'o' if row['Source Country'] == row['Destination Country'] else '^'

                # Using markers to denote airport points
                ax.plot([source_lon, dest_lon], [source_lat, dest_lat], linestyle='-', color=color, linewidth=0.5, alpha=0.8, transform=ccrs.PlateCarree())
                ax.plot(source_lon, source_lat, marker_style, color=color, markersize=5, alpha=0.8, transform=ccrs.PlateCarree())
                ax.plot(dest_lon, dest_lat, marker_style, color=color, markersize=5, alpha=0.8, transform=ccrs.PlateCarree())

            # Create a custom legend to denote colors
            from matplotlib.lines import Line2D
            legend_elements = [
                Line2D([0], [0], color='green', lw=2, label=f'Short Haul (<{cutoff} km)', marker='o', markersize=5),
                Line2D([0], [0], color='#d55e00', lw=2, label=f'Long Haul (>={cutoff} km)', marker='^', markersize=5)
            ]
            ax.legend(handles=legend_elements, loc='upper left')

            # Annotation
            annotation_text = (f"Total distance of short-haul flights (< {cutoff}km): {total_distances:.2f} km\n"
                            f"Number of flights considered short-haul in {country}: {short_haul_flights_count}")
            ax.annotate(annotation_text, xy=(0.02, 0.02), xycoords='axes fraction', verticalalignment='top',
                        bbox=dict(boxstyle="round,pad=0.3", edgecolor='green', facecolor='white'))
            
            emissions_annotation_text = f"Emissions saved by using train: {emissions_saved:.2f} kilograms"
            ax.annotate(emissions_annotation_text, xy=(0.98, 0.02), xycoords='axes fraction', 
                    horizontalalignment='right', verticalalignment='bottom',
                    bbox=dict(boxstyle="round,pad=0.3", edgecolor='orange', facecolor='white', alpha=0.8))

            plt.title('Flight Routes')
            plt.show()

        # Join on Source airport
        airport_info_1 = self.routes_df[['Source airport', 'Destination airport']].join(self.airports_df.set_index('IATA')[['Country', 'Latitude', 'Longitude']], on='Source airport')
        # Rename the column
        airport_info_1.rename(columns={'Country': 'Source Country', 'Latitude':'Source_lat', 'Longitude': 'Source_lon'}, inplace=True)
        airport_info_1[["Source Country", "Source_lat", "Source_lon", "Source airport", "Destination airport"]]
        
        airport_info_2 = airport_info_1.join(self.airports_df.set_index('IATA')[['Country', 'Latitude', 'Longitude']], on='Destination airport')
        # Rename the column if needed
        airport_info_2.rename(columns={'Country': 'Destination Country','Latitude':'Dest_lat', 'Longitude': 'Dest_lon'}, inplace=True)
        # Drop the additional index columns
        airport_info_2 = airport_info_2.reset_index(drop=True)
        
        # Filter flights based on the given source country
        source_flights_all = airport_info_2[airport_info_2['Source Country'] == country]
        source_flights = source_flights_all[~source_flights_all.duplicated()]

        del airport_info_1, airport_info_2

        # We only want to count each route 1 time - let's deal with this
        # Create a new column 'Route' that represents the route in a direction-agnostic way
        source_flights['Route'] = source_flights.apply(lambda x: '-'.join(sorted([x['Source airport'], x['Destination airport']])), axis=1)

        # Drop duplicates based on the 'Route' column
        source_flights = source_flights.drop_duplicates(subset=['Route'])

        # Drop the 'Route' column if you don't need it anymore
        source_flights = source_flights.drop('Route', axis=1)

        # Get coordinates for source and destination airports
        source_coords = source_flights.apply(lambda row: Coordinates(lat=row['Source_lat'], lon=row['Source_lon']), axis=1)
        dest_coords = source_flights.apply(lambda row: Coordinates(lat=row['Dest_lat'], lon=row['Dest_lon']), axis=1)
        # Calculate distances for each flight
        source_flights['Distance'] = [haversine_distance(src, dest) for src, dest in zip(source_coords, dest_coords)]
        short_haul = source_flights[source_flights['Distance']< cutoff]
        total_distances = short_haul['Distance'].sum()

        #Find the distances for our source_flights all dataframe
        source_coords2 = source_flights_all.apply(lambda row: Coordinates(lat=row['Source_lat'], lon=row['Source_lon']), axis=1)
        dest_coords2 = source_flights_all.apply(lambda row: Coordinates(lat=row['Dest_lat'], lon=row['Dest_lon']), axis=1)
        source_flights_all['Distance'] = [haversine_distance(src, dest) for src, dest in zip(source_coords2, dest_coords2)] 
        source_flights_all_short = source_flights_all[source_flights_all['Distance']< cutoff]

        #Find and calculate total emissions
        total_emissions = source_flights_all_short['Distance'].sum()*246
        emissions_saved = total_emissions * (1-0.14)/1000

        if internal:
            # Filter for internal flights (destination in the same country)
            source_flights = source_flights[source_flights['Source Country'] == source_flights['Destination Country']]

        # Check if there are any flights to display
        if not source_flights.empty:
            if internal:
                print(f"Internal flights from {country} to destinations in the same country:")
            else:
                print(f"All flights from {country}:")

            # After you've prepared 'source_flights' DataFrame and filtered it as needed
            short_haul = source_flights[source_flights['Distance'] < cutoff]
            total_distances = short_haul['Distance'].sum()
            short_haul_flights_count = len(short_haul)

            plot_all_routes_colors(source_flights, cutoff=cutoff)
            print(f"Emissions saved by using train: {emissions_saved} kilograms")
        
        else:
            print(f"No internal flights.")

<<<<<<< HEAD
        

=======
>>>>>>> 087a30d7
    def aircrafts(self) -> list:
            """
            This method returns the list of aircraft models available in the dataset.
            
            It modifies the list of models by replacing certain model names with their standardized versions,
            and extends the list with additional models that in the dataframe are in the same rows. Finally, it returns the modified list of models.
            
            Returns:
                list: The list of aircraft models.
            """
            self.list_of_models = self.airplanes_df['Name'].unique().tolist()

            self.list_of_models[self.list_of_models == "Beechcraft Baron / 55 Baron"] = "Beechcraft Baron 55"
            self.list_of_models[self.list_of_models ==  'Gulfstream/Rockwell (Aero) Commander'] = "Gulfstream Commander"
            self.list_of_models[self.list_of_models ==  'Gulfstream/Rockwell (Aero) Commander'] = "Gulfstream/Rockwell (Aero) Turbo Commander"

            self.list_of_models[self.list_of_models ==  'British Aerospace 125 series / Hawker/Raytheon 700/800/800XP/850/900'] = "British Aerospace 125 Hawker 700"
            ba_models = ['British Aerospace 125 Hawker 800',
                        'British Aerospace 125 Hawker 800XP',
                        'British Aerospace 125 Hawker 850',
                        'British Aerospace 125 Hawker 900',
                        'British Aerospace 125 Hawker 1000']
            self.list_of_models.extend(ba_models)


            self.list_of_models[self.list_of_models ==  'De Havilland Canada DHC-8-100 Dash 8 / 8Q'] = "De Havilland Canada DHC-8-100 Dash 8"
            dash_models = ['De Havilland Canada DHC-8-100 Dash 8Q',
                        'De Havilland Canada DHC-8-200 Dash 8',
                        'De Havilland Canada DHC-8-200 Dash 8Q']
            self.list_of_models.extend(dash_models)


            self.list_of_models[self.list_of_models ==  'Lockheed L-182 / 282 / 382 (L-100) Hercules'] = "Lockheed L-182"
            lockheed = ['Lockheed L-282',
                        'Lockheed L-382 / L-100 Hercules']
            self.list_of_models.extend(lockheed)

            self.list_of_models[self.list_of_models ==  'Saab SF340A/B'] = "Saab SF340A"
            saab = ['Saab SF340B']  
            self.list_of_models.extend(saab)

            self.list_of_models[self.list_of_models ==  'Pilatus Britten-Norman BN-2A/B Islander'] = "Pilatus Britten-Norman BN-2A Islander"
            pilatus = ['Pilatus Britten-Norman BN-2B Islander']
            self.list_of_models.extend(pilatus)
            return (self.list_of_models)

    
        
<<<<<<< HEAD
    # lets define a class which takes the aircraft name and returns the information of the aircraft
    def aircraft_info(self, aircraft_name:str) -> pd.DataFrame:
        """
        This method returns the information of a specific aircraft
        """
        aircraft_info = aircraft_name

        if aircraft_name not in self.airplanes_df['Name'].values:
            raise ValueError(f"""The aircraft {aircraft_info} is not in the database. Did you mean one of the following?
                             {self.airplanes_df[self.airplanes_df['Name'].str.contains(aircraft_name)]}.
                               If not, choose among the following: {self.airplanes_df['Name'].values}""")


        llm = ChatOpenAI(temperature=0.1)    

        result = llm.invoke(f"""Please give me the following facts about this aircraft, PLEASE RETURN IT AS A PYTHON DICTIONARY WITHOUT NEWLINES. 
                            I REPEAT - DO NOT INCLUDE \\n in the dictionary. I want to read it as a pandas dataframe later on: {aircraft_info}
                                Aircraft Model: The model of the aircraft.
                                Manufacturer: The company that manufactured the aircraft.
                                Max Speed: The maximum speed of the aircraft.
                                Range: The maximum distance the aircraft can fly without refueling.
                                Passengers: The maximum number of passengers the aircraft can carry.
                                Crew: The number of crew members required to operate the aircraft.
                                First Flight: The date of the aircraft's first flight.
                                Production Status: Whether the aircraft is still in production.
                                Variants: Different versions of the aircraft.
                                Role: The primary role of the aircraft (e.g., commercial, military, cargo, etc.).""")
=======
   # lets define a class which takes the aircraft name and returns the information of the aircraft
    def aircraft_info(self, aircraft_name:str) -> pd.DataFrame:
>>>>>>> 087a30d7
        """
        This method returns the information of a specific aircraft
        """
        aircraft_info = aircraft_name
        df = pd.DataFrame(self.aircrafts())

        if aircraft_name not in self.aircrafts():
                raise ValueError(f"The aircraft {aircraft_name} is not in the database. Did you mean one of the following?\n{df[df[0].str.contains(aircraft_name)]}.\nIf not, choose among the following:\n {self.aircrafts()}")

        llm = ChatOpenAI(temperature=0.1)    

        result = llm.invoke(f"""Please give me the following facts about this aircraft, PLEASE RETURN IT AS A PYTHON DICTIONARY WITHOUT NEWLINES. 
                            I REPEAT - DO NOT INCLUDE \\n in the dictionary. I want to read it as a pandas dataframe later on: {aircraft_info}
                                Aircraft Model: The model of the aircraft.
                                Manufacturer: The company that manufactured the aircraft.
                                Max Speed: The maximum speed of the aircraft.
                                Range: The maximum distance the aircraft can fly without refueling.
                                Passengers: The maximum number of passengers the aircraft can carry.
                                Crew: The number of crew members required to operate the aircraft.
                                First Flight: The date of the aircraft's first flight.
                                Production Status: Whether the aircraft is still in production.
                                Variants: Different versions of the aircraft.
                                Role: The primary role of the aircraft (e.g., commercial, military, cargo, etc.).""")
        res = literal_eval(result.content)

        df = pd.DataFrame([res])

        return df


    
    def airport_info(self, airport:str) -> pd.DataFrame:
        """
        This method returns the information of a specific airport
        """
        airport_info = airport

        llm = ChatOpenAI(temperature=0.1)    

        result = llm.invoke(f"""Give me the following facts about this airport, PLEASE DO RETURN IT AS A PYTHON DICTIONARY WITHOUT NEWLINES. 
                            I REPEAT - DO NOT INCLUDE \\n inside the dictonary. I want to read it as a pandas dataframe later on: {airport_info}
                                Airport Code: The unique three-letter code assigned to the airport.
                                Location: The geographical coordinates (latitude and longitude) of the airport.
                                Size: The size of the airport in terms of land area or number of runways.
                                Facilities: Information about the facilities available at the airport, such as terminals, parking, lounges, etc.
                                Traffic: Data on the number of passengers or flights handled by the airport annually.
                                Runway Length: The length of the longest runway at the airport, which can indicate the types of aircraft that can operate there.
                                Airlines Served: The list of airlines that operate out of the airport.
                                History: Any significant historical or cultural information about the airport.
                                Services: Additional services available at the airport, such as ground transportation, dining options, duty-free shopping, etc.
                                Safety Records: Information about the airport's safety and security measures, including any notable incidents or accidents.""")

        res = literal_eval(result.content)

        df = pd.DataFrame([res])

        return df

from api import api
api()
<<<<<<< HEAD
=======

#flight_data = FlightData()
#flight_data.airplane_models(["Germany", "Norway", "Sweden"])
>>>>>>> 087a30d7

#print(flight_data.aircraft_info('Boeing 707'))
#print(flight_data.airport_info('LAX'))

<<<<<<< HEAD
#flight_data.departing_flights_airport('Germany', internal=True)
=======
#flight_data.departing_flights_country('Germany', internal=True)
>>>>>>> 087a30d7

#flight_data.departing_flights_airport('JFK')
#TEEST

flight_data = FlightData()

print(flight_data.aircraft_info('Embraer 195'))<|MERGE_RESOLUTION|>--- conflicted
+++ resolved
@@ -104,11 +104,7 @@
         self.routes_df = pd.read_csv(os.path.join(self.download_dir, self.data_files["routes"]), index_col=0)
 
 
-<<<<<<< HEAD
-    def plot_airports(self,country: str,std_dev_threshold:float=2) -> None:
-=======
     def plot_airports(self, country: str, std_dev_threshold: float = 2) -> None:
->>>>>>> 087a30d7
         """
         Plot airports located in the specified country using Cartopy.
 
@@ -216,19 +212,9 @@
         plt.show()
     
 
-<<<<<<< HEAD
-    def departing_flights_airport(self, airport:str, internal:bool=False) -> None:
-            """
-            Retrieve and display information about flights from a given airport.
-=======
     def departing_flights_airport(self, airport: str, internal: bool = False) -> None:
         """
         Retrieve and display information about departing flights from a given airport.
-
-        Args:
-            airport (str): The IATA code of the airport for which departing flights will be retrieved.
-            internal (bool, optional): If True, only internal flights (destination in the same country) will be displayed. Defaults to False.
->>>>>>> 087a30d7
 
             Args:
                 airport (str): The IATA code of the airport for which departing flights will be retrieved.
@@ -328,11 +314,7 @@
                     print(f"No internal flights.")
     
 
-<<<<<<< HEAD
-    def airplane_models(self, countries: Union[str, list, None] = None, N: int =10) -> None:
-=======
     def airplane_models(self, countries: Union[str, list, None] = None, N: int = 10) -> None:
->>>>>>> 087a30d7
         """
         Plot the N most used airplane models based on the number of routes.
 
@@ -394,13 +376,9 @@
         plt.show()
 
     
-<<<<<<< HEAD
-    def departing_flights_country(self, country: str, internal: bool=False, cutoff: float=1000.0) -> None: 
-=======
     def departing_flights_country(self, country: str, internal: bool = False) -> None: 
         """
         Retrieve and display information about departing flights from airports in a given country.
->>>>>>> 087a30d7
 
         def plot_all_routes_colors(df, cutoff):
             """
@@ -527,11 +505,6 @@
         else:
             print(f"No internal flights.")
 
-<<<<<<< HEAD
-        
-
-=======
->>>>>>> 087a30d7
     def aircrafts(self) -> list:
             """
             This method returns the list of aircraft models available in the dataset.
@@ -580,38 +553,8 @@
 
     
         
-<<<<<<< HEAD
-    # lets define a class which takes the aircraft name and returns the information of the aircraft
-    def aircraft_info(self, aircraft_name:str) -> pd.DataFrame:
-        """
-        This method returns the information of a specific aircraft
-        """
-        aircraft_info = aircraft_name
-
-        if aircraft_name not in self.airplanes_df['Name'].values:
-            raise ValueError(f"""The aircraft {aircraft_info} is not in the database. Did you mean one of the following?
-                             {self.airplanes_df[self.airplanes_df['Name'].str.contains(aircraft_name)]}.
-                               If not, choose among the following: {self.airplanes_df['Name'].values}""")
-
-
-        llm = ChatOpenAI(temperature=0.1)    
-
-        result = llm.invoke(f"""Please give me the following facts about this aircraft, PLEASE RETURN IT AS A PYTHON DICTIONARY WITHOUT NEWLINES. 
-                            I REPEAT - DO NOT INCLUDE \\n in the dictionary. I want to read it as a pandas dataframe later on: {aircraft_info}
-                                Aircraft Model: The model of the aircraft.
-                                Manufacturer: The company that manufactured the aircraft.
-                                Max Speed: The maximum speed of the aircraft.
-                                Range: The maximum distance the aircraft can fly without refueling.
-                                Passengers: The maximum number of passengers the aircraft can carry.
-                                Crew: The number of crew members required to operate the aircraft.
-                                First Flight: The date of the aircraft's first flight.
-                                Production Status: Whether the aircraft is still in production.
-                                Variants: Different versions of the aircraft.
-                                Role: The primary role of the aircraft (e.g., commercial, military, cargo, etc.).""")
-=======
    # lets define a class which takes the aircraft name and returns the information of the aircraft
     def aircraft_info(self, aircraft_name:str) -> pd.DataFrame:
->>>>>>> 087a30d7
         """
         This method returns the information of a specific aircraft
         """
@@ -672,21 +615,14 @@
 
 from api import api
 api()
-<<<<<<< HEAD
-=======
 
 #flight_data = FlightData()
 #flight_data.airplane_models(["Germany", "Norway", "Sweden"])
->>>>>>> 087a30d7
 
 #print(flight_data.aircraft_info('Boeing 707'))
 #print(flight_data.airport_info('LAX'))
 
-<<<<<<< HEAD
-#flight_data.departing_flights_airport('Germany', internal=True)
-=======
 #flight_data.departing_flights_country('Germany', internal=True)
->>>>>>> 087a30d7
 
 #flight_data.departing_flights_airport('JFK')
 #TEEST
